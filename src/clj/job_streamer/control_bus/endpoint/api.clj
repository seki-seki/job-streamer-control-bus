(ns job-streamer.control-bus.endpoint.api
  "Define resources for web api."
  (:require [clojure.edn :as edn]
            [clojure.java.io :as io]
            [clojure.tools.logging :as log]
            [compojure.core :refer [ANY GET POST routes]]
            [bouncer.validators :as v]
            [ring.util.response :refer [content-type]]
            (job-streamer.control-bus.component
             [apps :as apps]
             [jobs :as jobs]
             [agents :refer [find-agent available-agents] :as ag]
             [scheduler :as scheduler]
             [calendar :as calendar]
             [auth :as auth])
            (job-streamer.control-bus
             [model :as model]
             [notification :as notification]
             [validation :refer [validate]]
             [util :refer [parse-body]])))

(defn api-endpoint [{:keys [jobs agents calendar scheduler apps auth]}]
  (routes
<<<<<<< HEAD
   (POST "/login" [] (auth/auth-resource auth))
=======
   ;; Auth
   (POST "/login" request (auth/login auth request))
   (GET "/logout" request (auth/logout auth request))
   (ANY "/users" [] (auth/list-resource auth))
   (ANY "/user" [] (auth/entry-resource auth nil))
   (ANY ["/user/:user-id" :user-id #".*"] [user-id] (auth/entry-resource auth user-id))
>>>>>>> ebf64b62

   ;; Job
   (ANY "/:app-name/jobs" [app-name]
     (jobs/list-resource jobs app-name))
   (ANY "/:app-name/jobs/download" [app-name]
     (jobs/list-resource jobs app-name :download? true))
   (ANY ["/:app-name/job/:job-name/settings/:cmd"
         :app-name #".*"
         :job-name #".*"
         :cmd #"[\w\-]+"]
       [app-name job-name cmd]
     (jobs/job-settings-resource jobs app-name job-name (keyword cmd)))
   (ANY ["/:app-name/job/:job-name/settings" :app-name #".*" :job-name #".*"]
       [app-name job-name]
     (jobs/job-settings-resource jobs app-name job-name))
   (ANY ["/:app-name/job/:job-name/executions" :app-name #".*" :job-name #".*"]
       [app-name job-name]
     (jobs/executions-resource jobs app-name job-name))

   ;; Scheduler
   (ANY ["/:app-name/job/:job-name/schedule" :app-name #".*" :job-name #".*"]
       [app-name job-name]
     (let [[_ job-id] (jobs/find-by-name jobs app-name job-name)]
       (scheduler/entry-resource scheduler job-id)))
   (ANY ["/:app-name/job/:job-name/schedule/:cmd" :app-name #".*" :job-name #".*" :cmd #"\w+"]
       [app-name job-name cmd]
     (let [[_ job-id] (jobs/find-by-name jobs app-name job-name)]
       (scheduler/entry-resource scheduler job-id (keyword cmd))))

   (ANY ["/:app-name/job/:job-name/execution/:id" :app-name #".*" :job-name #".*" :id #"\d+"]
       [app-name job-name id]
     (jobs/execution-resource jobs (Long/parseLong id)))
   (ANY ["/:app-name/job/:job-name/execution/:id/:cmd" :app-name #".*" :job-name #".*" :id #"\d+" :cmd #"\w+"]
       [app-name job-name id cmd]
     (jobs/execution-resource jobs (Long/parseLong id) (keyword cmd)))
   (ANY ["/:app-name/job/:job-name" :app-name #".*" :job-name #".*"]
       [app-name job-name] (jobs/entry-resource jobs app-name job-name))

   ;; Calendar
   (ANY ["/calendar/:cal-name" :cal-name #".*"] [cal-name]
     (calendar/entry-resource calendar cal-name))
   (ANY "/calendars" [] (calendar/list-resource calendar))
   (ANY "/calendars/download" [] (calendar/list-resource calendar :download? true))

   ;; Agents
   (ANY "/agents" [] (ag/list-resource agents))
   (ANY ["/agent/:instance-id/:cmd" :instance-id #"[A-Za-z0-9\-]+" :cmd #"\w+"]
       [instance-id cmd]
     (ag/entry-resource agents instance-id (keyword cmd)))

   (ANY "/agent/:instance-id" [instance-id]
     (ag/entry-resource agents instance-id))
   (ANY "/agent/:instance-id/monitor/:type/:cycle" [instance-id type cycle]
     (ag/monitor-resource agents instance-id type cycle))

   ;; Applications
   (ANY "/apps" [] (apps/list-resource apps))
   (ANY ["/:app-name/batch-components" :app-name #".*"]
       [app-name]
     (apps/batch-components-resource apps app-name))
   (ANY "/:app-name/stats" [app-name]
     (apps/stats-resource apps app-name))
   (GET "/version" [] (-> {:body  (clojure.string/replace (str "\"" (slurp "VERSION") "\"") "\n" "")}
                                       (content-type "text/plain")))

   ;; For debug
   ;(GET "/logs" [] (pr-str (model/query '{:find [[(pull ?log [*]) ...]] :where [[?log :execution-log/level]]})))
   ))<|MERGE_RESOLUTION|>--- conflicted
+++ resolved
@@ -21,16 +21,12 @@
 
 (defn api-endpoint [{:keys [jobs agents calendar scheduler apps auth]}]
   (routes
-<<<<<<< HEAD
-   (POST "/login" [] (auth/auth-resource auth))
-=======
    ;; Auth
    (POST "/login" request (auth/login auth request))
    (GET "/logout" request (auth/logout auth request))
    (ANY "/users" [] (auth/list-resource auth))
    (ANY "/user" [] (auth/entry-resource auth nil))
    (ANY ["/user/:user-id" :user-id #".*"] [user-id] (auth/entry-resource auth user-id))
->>>>>>> ebf64b62
 
    ;; Job
    (ANY "/:app-name/jobs" [app-name]
