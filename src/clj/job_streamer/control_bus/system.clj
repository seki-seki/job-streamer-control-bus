--- conflicted
+++ resolved
@@ -64,23 +64,6 @@
 (defn wrap-authn [handler token-provider & backends]
   (apply wrap-authentication handler (conj backends (token-base token-provider))))
 
-(def access-rules [{:pattern #"^/(?!login).*$"
-                    :handler authenticated?}])
-
-(defn token-base [token-provider]
-  (token-backend
-   {:authfn
-    (fn [req token]
-      (try
-        (let [user (token/auth-by token-provider token)]
-          (log/info "token authentication token=" token ", user=" user)
-          user)
-        (catch Exception e
-          (log/error "auth-by error" e))))}))
-
-(defn wrap-authn [handler token-provider & backends]
-  (apply wrap-authentication handler (conj backends (token-base token-provider))))
-
 (def base-config
   {:app {:middleware [[wrap-not-found :not-found]
                       [wrap-access-rules   :access-rules]
@@ -88,9 +71,6 @@
                       [wrap-authn          :token :session-base]
                       [wrap-same-origin-policy :same-origin]
                       [wrap-multipart-params]
-                      [wrap-access-rules   :access-rules]
-                      [wrap-authorization  :authorization]
-                      [wrap-authn          :token :session-base]
                       [wrap-defaults :defaults]]
          :access-rules {:rules access-rules :policy :allow}
          :session-base (session-backend)
@@ -120,11 +100,7 @@
          :agents     (agents-component     (:agents     config))
          :calendar   (calendar-component   (:calendar   config))
          :token      (token-provider-component (:token config))
-<<<<<<< HEAD
-         :auth       (auth-component (:auth config)))
-=======
          :auth       (auth-component       (:auth config)))
->>>>>>> ebf64b62
         (component/system-using
          {:http      [:app :socketapp]
           :app       [:api :token]
@@ -138,8 +114,4 @@
           :migration [:datomic]
           :recoverer [:datomic :jobs :agents]
           :dispatcher [:datomic :apps :jobs :agents]
-<<<<<<< HEAD
-          :auth      [:token]}))))
-=======
-          :auth      [:token :datomic :apps]}))))
->>>>>>> ebf64b62
+          :auth      [:token :datomic :apps]}))))