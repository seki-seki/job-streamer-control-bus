--- conflicted
+++ resolved
@@ -47,20 +47,13 @@
     (handler request)))
 
 (defn setup-execution [{:keys [datomic] :as jobs}
-<<<<<<< HEAD
-                       {:keys [job-execution/start-time db/id job-execution/end-time job-execution/create-time job-execution/batch-status]
+                       {:keys [job-execution/start-time db/id job-execution/end-time
+                               job-execution/create-time job-execution/batch-status]
                         :or {
                              job-execution/start-time (java.util.Date.)
                              job-execution/end-time (java.util.Date.)
                              job-execution/create-time (java.util.Date.)
                              job-execution/batch-status :batch-status/undispatched}}]
-=======
-                       {:keys [job-execution/start-time db/id job-execution/end-time job-execution/create-time]
-                        :or {
-                             job-execution/start-time (java.util.Date.)
-                             job-execution/end-time (java.util.Date.)
-                             job-execution/create-time (java.util.Date.)}}]
->>>>>>> ab4529ed
   (let [execution-id (d/tempid :db.part/user)]
     (-> (d/transact
          datomic
@@ -78,8 +71,8 @@
   (testing "find-all"
     (let [system (new-system config)]
       (let [res (jobs/find-all (:jobs system) "default" nil)]
-        (is (= 0 (:hits res)))
-        (is (empty? (:results res)))))))
+        (is (= 0 (count res)))
+        (is (empty? res))))))
 
 (deftest list-resource
   (let [system (new-system config)
@@ -100,7 +93,7 @@
                      :body (pr-str {:job/name "job1"})}]
         (is (= 201 (-> (handler request) :status))))
       (let [res (jobs/find-all (:jobs system) "default" nil)]
-        (is (= 1 (:hits res)))))))
+        (is (= 1 (count res)))))))
 
 (deftest download-list-resource
   (let [system (new-system config)
@@ -133,18 +126,20 @@
               :body (pr-str {:job/name "job2"})})
     (testing "Mathes exactly"
       (let [res (jobs/find-all (:jobs system) "default" "job1")]
-        (is (= 1 (:hits res)))))
+        (is (= 1 (count res)))))
 
     (testing "A query of multiple keywords"
       (let [res (jobs/find-all (:jobs system) "default" "job1 job2")]
-        (is (= 2 (:hits res)))))
+        (is (= 2 (count res)))))
 
     (testing "backward matching"
       (let [res (jobs/find-all (:jobs system) "default" "b2")]
-        (is (= 1 (:hits res)))
-        (is (= "job2" (get-in res [:results 0 :job/name])))))
-
-    (let [job-id (get-in (jobs/find-all (:jobs system) "default" "job1") [:results 0 :db/id])
+        (is (= 1 (count res)))
+        (is (= "job2" (->> res first :job/name)))))
+
+    (let [job-id (-> (jobs/find-all (:jobs system) "default" "job1")
+                     first
+                     :db/id)
           create-time (.toDate (f/parse (:date f/formatters) "2016-09-01"))
           start-time (.toDate (f/parse (:date f/formatters) "2016-09-09"))
           end-time (.toDate (f/parse (:date f/formatters) "2016-09-10"))]
@@ -155,25 +150,24 @@
                         :job-execution/create-time create-time})
       (testing "since"
         (let [res (jobs/find-all (:jobs system) "default" "since:2016-09-09")]
-          (is (= 1 (:hits res)))
-          (is (= "job1" (get-in res [:results 0 :job/name])))))
+          (is (= 1 (count res)))
+          (is (= "job1" (->> res first :job/name)))))
       (testing "until"
         (let [res (jobs/find-all (:jobs system) "default" "until:2016-09-10")]
-          (is (= 1 (:hits res)))
-          (is (= "job1" (get-in res [:results 0 :job/name])))))
+          (is (= 1 (count res)))
+          (is (= "job1" (->> res first :job/name)))))
       (testing "range"
         (let [res (jobs/find-all (:jobs system) "default" "since:2016-09-09 until:2016-09-10")]
-          (is (= 1 (:hits res)))
-          (is (= "job1" (get-in res [:results 0 :job/name])))))
+          (is (= 1 (count res)))
+          (is (= "job1"  (->> res first :job/name)))))
       (testing "exit-status"
         (let [res (jobs/find-all (:jobs system) "default" "exit-status:COMPLETED")]
-          (is (= 1 (:hits res)))
-          (is (= "job1" (get-in res [:results 0 :job/name])))))
+          (is (= 1 (count res)))
+          (is (= "job1"  (->> res first :job/name)))))
       (testing "batch-status"
         (let [res (jobs/find-all (:jobs system) "default" "batch-status:undispatched")]
-          (is (= 1 (:hits res)))
-          (is (= "job1" (get-in res [:results 0 :job/name]))))))))
-<<<<<<< HEAD
+          (is (= 1 (count res)))
+          (is (= "job1" (->> res first :job/name))))))))
 
 (deftest find-all-with-sort
   (let [system (new-system config)
@@ -190,20 +184,21 @@
               :content-type "application/edn"
               :body (pr-str {:job/name "job3"})})
     (testing "sort-by-name"
-      (let [res (jobs/find-all-convert-into-retval-format (:jobs system) "default" "" "0" "20"  "notation,shcedule,setting" "name:asc")]
-        (is (= 3 (:hits res)))
-        (is (= "job1" (get-in res [:results 0 :job/name])))
-        (is (= "job2" (get-in res [:results 1 :job/name])))
-        (is (= "job3" (get-in res [:results 2 :job/name])))
-        )
-      (let [res (jobs/find-all-convert-into-retval-format (:jobs system) "default" "" "0" "20"  "notation,shcedule,setting" "name:desc")]
-        (is (= 3 (:hits res)))
-        (is (= "job1" (get-in res [:results 2 :job/name])))
-        (is (= "job2" (get-in res [:results 1 :job/name])))
-        (is (= "job3" (get-in res [:results 0 :job/name])))
-        ))
-
-    (let [job-id (get-in (jobs/find-all (:jobs system) "default" "job1") [:results 0 :db/id])
+      (let [res (->> (jobs/find-all (:jobs system) "default" "")
+                     (jobs/sort-by-map [[:name :asc]]))]
+        (is (= 3 (count res)))
+        (is (= (list "job1" "job2" "job3")
+               (map :job/name res))))
+
+      (let [res (->> (jobs/find-all (:jobs system) "default" "")
+                     (jobs/sort-by-map [[:name :desc]]))]
+        (is (= 3 (count res)))
+        (is (= (list "job3" "job2" "job1")
+               (map :job/name res)))))
+
+    (let [job-id (->> (jobs/find-all (:jobs system) "default" "job1")
+                      first
+                      :db/id)
           create-time (.toDate (f/parse (:date f/formatters) "2016-09-01"))
           start-time (.toDate (f/parse (:date f/formatters) "2016-09-09"))
           end-time (.toDate (f/parse (:date f/formatters) "2016-09-10"))
@@ -214,7 +209,9 @@
                         :job-execution/start-time start-time
                         :job-execution/create-time create-time
                         :job-execution/batch-status batch-status}))
-    (let [job-id (get-in (jobs/find-all (:jobs system) "default" "job2") [:results 0 :db/id])
+    (let [job-id (->> (jobs/find-all (:jobs system) "default" "job2")
+                      first
+                      :db/id)
           create-time (.toDate (f/parse (:date f/formatters) "2016-09-01"))
           start-time (.toDate (f/parse (:date f/formatters) "2016-09-10"))
           end-time (.toDate (f/parse (:date f/formatters) "2016-09-13"))
@@ -226,7 +223,9 @@
                         :job-execution/start-time start-time
                         :job-execution/create-time create-time
                         :job-execution/batch-status batch-status}))
-    (let [job-id (get-in (jobs/find-all (:jobs system) "default" "job3") [:results 0 :db/id])
+    (let [job-id (->> (jobs/find-all (:jobs system) "default" "job3")
+                      first
+                      :db/id)
           create-time (.toDate (f/parse (:date f/formatters) "2016-09-01"))
           start-time (.toDate (f/parse (:date f/formatters) "2016-09-8"))
           end-time (.toDate (f/parse (:date f/formatters) "2016-09-10"))
@@ -238,48 +237,48 @@
                         :job-execution/create-time create-time
                         :job-execution/batch-status batch-status}))
     (testing "sort-by-last-execution-start"
-      (let [res (jobs/find-all-convert-into-retval-format (:jobs system) "default" "" "0" "20"  "execution" "last-execution-started:asc")]
-        (is (= 3 (:hits res)))
-        (is (= "job3" (get-in res [:results 0 :job/name])))
-        (is (= "job1" (get-in res [:results 1 :job/name])))
-        (is (= "job2" (get-in res [:results 2 :job/name])))
-        )
-      (let [res (jobs/find-all-convert-into-retval-format (:jobs system) "default" "" "0" "20"  "execution" "last-execution-started:desc")]
-        (is (= 3 (:hits res)))
-        (is (= "job3" (get-in res [:results 2 :job/name])))
-        (is (= "job1" (get-in res [:results 1 :job/name])))
-        (is (= "job2" (get-in res [:results 0 :job/name])))
-        ))
+      (let [res (->> (jobs/find-all (:jobs system) "default" "")
+                     (jobs/include-job-attrs (:jobs system) #{:execution})
+                     (jobs/sort-by-map [[:last-execution-started :asc]]))]
+        (is (= 3 (count res)))
+        (is (= (list "job3" "job1" "job2")
+               (map :job/name res))))
+      (let [res (->> (jobs/find-all (:jobs system) "default" "")
+                     (jobs/include-job-attrs (:jobs system) #{:execution})
+                     (jobs/sort-by-map [[:last-execution-started :desc]]))]
+        (is (= 3 (count res)))
+        (is (= (list "job2" "job1" "job3")
+               (map :job/name res)))))
     (testing "sort-by-last-execution-duration"
-      (let [res (jobs/find-all-convert-into-retval-format (:jobs system) "default" "" "0" "20"  "execution" "last-execution-duration:asc")]
-        (is (= 3 (:hits res)))
-        (is (= "job1" (get-in res [:results 0 :job/name])))
-        (is (= "job3" (get-in res [:results 1 :job/name])))
-        (is (= "job2" (get-in res [:results 2 :job/name])))
-        )
-      (let [res (jobs/find-all-convert-into-retval-format (:jobs system) "default" "" "0" "20"  "execution" "last-execution-duration:desc")]
-        (is (= 3 (:hits res)))
-        (is (= "job1" (get-in res [:results 2 :job/name])))
-        (is (= "job3" (get-in res [:results 1 :job/name])))
-        (is (= "job2" (get-in res [:results 0 :job/name])))
-        ))
+      (let [res (->> (jobs/find-all (:jobs system) "default" "")
+                     (jobs/include-job-attrs (:jobs system) #{:execution})
+                     (jobs/sort-by-map [[:last-execution-duration :asc]]))]
+        (is (= 3 (count res)))
+        (is (= (list "job1" "job3" "job2")
+               (map :job/name res))))
+      (let [res (->> (jobs/find-all (:jobs system) "default" "")
+                     (jobs/include-job-attrs (:jobs system) #{:execution})
+                     (jobs/sort-by-map [[:last-execution-duration :desc]]))]
+        (is (= 3 (count res)))
+        (is (= (list "job2" "job3" "job1")
+               (map :job/name res)))))
     (testing "sort-by-last-execution-status"
-      (let [res (jobs/find-all-convert-into-retval-format (:jobs system) "default" "" "0" "20"  "execution" "last-execution-status:asc")]
-        (is (= 3 (:hits res)))
-        (is (= "job3" (get-in res [:results 0 :job/name])))
-        (is (= "job2" (get-in res [:results 1 :job/name])))
-        (is (= "job1" (get-in res [:results 2 :job/name])))
-        )
-      (let [res (jobs/find-all-convert-into-retval-format (:jobs system) "default" "" "0" "20"  "execution" "last-execution-status:desc")]
-        (is (= 3 (:hits res)))
-        (is (= "job3" (get-in res [:results 2 :job/name])))
-        (is (= "job2" (get-in res [:results 1 :job/name])))
-        (is (= "job1" (get-in res [:results 0 :job/name])))
-        ))
+      (let [res (->> (jobs/find-all (:jobs system) "default" "")
+                     (jobs/include-job-attrs (:jobs system) #{:execution})
+                     (jobs/sort-by-map [[:last-execution-status :asc]]))]
+        (is (= 3 (count res)))
+        (is (= (list "job3" "job2" "job1")
+               (map :job/name res))))
+      (let [res (->> (jobs/find-all (:jobs system) "default" "")
+                     (jobs/include-job-attrs (:jobs system) #{:execution})
+                     (jobs/sort-by-map [[:last-execution-status :desc]]))]
+        (is (= 3 (count res)))
+        (is (= (list "job1" "job2" "job3")
+               (map :job/name res)))))
     (testing "sort-by-next-execution-start"
       (let [res (jobs/sort-by-map
-                  {:next-execution-start :asc}
-                  (read-string "({:job/name \"job1\", :job/executions ({:db/id 17592186045449, :job-execution/create-time #inst \"2016-09-01T00:00:00.000-00:00\", :job-execution/start-time #inst \"2016-09-09T00:00:00.000-00:00\", :job-execution/end-time #inst \"2016-09-10T00:00:00.000-00:00\", :job-execution/exit-status COMPLETED, :job-execution/batch-status {:db/ident :batch-status/stopping}}), :job/latest-execution {:db/id 17592186045449, :job-execution/create-time #inst \"2016-09-01T00:00:00.000-00:00\", :job-execution/start-time #inst \"2016-09-09T00:00:00.000-00:00\", :job-execution/end-time #inst \"2016-09-10T00:00:00.000-00:00\", :job-execution/exit-status COMPLETED, :job-execution/batch-status {:db/ident :batch-status/stopping}}, :job/next-execution {:job-execution/start-time #inst \"2016-09-08T00:00:00.000-00:00\"}} {:job/name \"job2\", :job/executions ({:db/id 17592186045451, :job-execution/create-time #inst \"2016-09-01T00:00:00.000-00:00\", :job-execution/start-time #inst \"2016-09-10T00:00:00.000-00:00\", :job-execution/end-time #inst \"2016-09-13T00:00:00.000-00:00\", :job-execution/exit-status COMPLETED, :job-execution/batch-status {:db/ident :batch-status/failed}}), :job/latest-execution {:db/id 17592186045451, :job-execution/create-time #inst \"2016-09-01T00:00:00.000-00:00\", :job-execution/start-time #inst \"2016-09-10T00:00:00.000-00:00\", :job-execution/end-time #inst \"2016-09-13T00:00:00.000-00:00\", :job-execution/exit-status COMPLETED, :job-execution/batch-status {:db/ident :batch-status/failed}}, :job/next-execution {:job-execution/start-time #inst \"2016-09-07T00:00:00.000-00:00\"}} {:job/name \"job3\", :job/executions ({:db/id 17592186045453, :job-execution/create-time #inst \"2016-09-01T00:00:00.000-00:00\", :job-execution/start-time #inst \"2016-09-08T00:00:00.000-00:00\", :job-execution/end-time #inst \"2016-09-10T00:00:00.000-00:00\", :job-execution/exit-status COMPLETED, :job-execution/batch-status {:db/ident :batch-status/completed}}), :job/latest-execution {:db/id 17592186045453, :job-execution/create-time #inst \"2016-09-01T00:00:00.000-00:00\", :job-execution/start-time #inst \"2016-09-08T00:00:00.000-00:00\", :job-execution/end-time #inst \"2016-09-10T00:00:00.000-00:00\", :job-execution/exit-status COMPLETED, :job-execution/batch-status {:db/ident :batch-status/completed}}, :job/next-execution {:job-execution/start-time #inst \"2016-09-09T00:00:00.000-00:00\"}})"))]
+                 {:next-execution-start :asc}
+                 (read-string "({:job/name \"job1\", :job/executions ({:db/id 17592186045449, :job-execution/create-time #inst \"2016-09-01T00:00:00.000-00:00\", :job-execution/start-time #inst \"2016-09-09T00:00:00.000-00:00\", :job-execution/end-time #inst \"2016-09-10T00:00:00.000-00:00\", :job-execution/exit-status COMPLETED, :job-execution/batch-status {:db/ident :batch-status/stopping}}), :job/latest-execution {:db/id 17592186045449, :job-execution/create-time #inst \"2016-09-01T00:00:00.000-00:00\", :job-execution/start-time #inst \"2016-09-09T00:00:00.000-00:00\", :job-execution/end-time #inst \"2016-09-10T00:00:00.000-00:00\", :job-execution/exit-status COMPLETED, :job-execution/batch-status {:db/ident :batch-status/stopping}}, :job/next-execution {:job-execution/start-time #inst \"2016-09-08T00:00:00.000-00:00\"}} {:job/name \"job2\", :job/executions ({:db/id 17592186045451, :job-execution/create-time #inst \"2016-09-01T00:00:00.000-00:00\", :job-execution/start-time #inst \"2016-09-10T00:00:00.000-00:00\", :job-execution/end-time #inst \"2016-09-13T00:00:00.000-00:00\", :job-execution/exit-status COMPLETED, :job-execution/batch-status {:db/ident :batch-status/failed}}), :job/latest-execution {:db/id 17592186045451, :job-execution/create-time #inst \"2016-09-01T00:00:00.000-00:00\", :job-execution/start-time #inst \"2016-09-10T00:00:00.000-00:00\", :job-execution/end-time #inst \"2016-09-13T00:00:00.000-00:00\", :job-execution/exit-status COMPLETED, :job-execution/batch-status {:db/ident :batch-status/failed}}, :job/next-execution {:job-execution/start-time #inst \"2016-09-07T00:00:00.000-00:00\"}} {:job/name \"job3\", :job/executions ({:db/id 17592186045453, :job-execution/create-time #inst \"2016-09-01T00:00:00.000-00:00\", :job-execution/start-time #inst \"2016-09-08T00:00:00.000-00:00\", :job-execution/end-time #inst \"2016-09-10T00:00:00.000-00:00\", :job-execution/exit-status COMPLETED, :job-execution/batch-status {:db/ident :batch-status/completed}}), :job/latest-execution {:db/id 17592186045453, :job-execution/create-time #inst \"2016-09-01T00:00:00.000-00:00\", :job-execution/start-time #inst \"2016-09-08T00:00:00.000-00:00\", :job-execution/end-time #inst \"2016-09-10T00:00:00.000-00:00\", :job-execution/exit-status COMPLETED, :job-execution/batch-status {:db/ident :batch-status/completed}}, :job/next-execution {:job-execution/start-time #inst \"2016-09-09T00:00:00.000-00:00\"}})"))]
         (is (= "job2" (-> res first :job/name)))
         (is (= "job1" (-> res second :job/name)))
         (is (= "job3" (-> res (nth 2) :job/name))))
@@ -288,22 +287,27 @@
                   (read-string "({:job/name \"job1\", :job/executions ({:db/id 17592186045449, :job-execution/create-time #inst \"2016-09-01T00:00:00.000-00:00\", :job-execution/start-time #inst \"2016-09-09T00:00:00.000-00:00\", :job-execution/end-time #inst \"2016-09-10T00:00:00.000-00:00\", :job-execution/exit-status COMPLETED, :job-execution/batch-status {:db/ident :batch-status/stopping}}), :job/latest-execution {:db/id 17592186045449, :job-execution/create-time #inst \"2016-09-01T00:00:00.000-00:00\", :job-execution/start-time #inst \"2016-09-09T00:00:00.000-00:00\", :job-execution/end-time #inst \"2016-09-10T00:00:00.000-00:00\", :job-execution/exit-status COMPLETED, :job-execution/batch-status {:db/ident :batch-status/stopping}}, :job/next-execution {:job-execution/start-time #inst \"2016-09-08T00:00:00.000-00:00\"}} {:job/name \"job2\", :job/executions ({:db/id 17592186045451, :job-execution/create-time #inst \"2016-09-01T00:00:00.000-00:00\", :job-execution/start-time #inst \"2016-09-10T00:00:00.000-00:00\", :job-execution/end-time #inst \"2016-09-13T00:00:00.000-00:00\", :job-execution/exit-status COMPLETED, :job-execution/batch-status {:db/ident :batch-status/failed}}), :job/latest-execution {:db/id 17592186045451, :job-execution/create-time #inst \"2016-09-01T00:00:00.000-00:00\", :job-execution/start-time #inst \"2016-09-10T00:00:00.000-00:00\", :job-execution/end-time #inst \"2016-09-13T00:00:00.000-00:00\", :job-execution/exit-status COMPLETED, :job-execution/batch-status {:db/ident :batch-status/failed}}, :job/next-execution {:job-execution/start-time #inst \"2016-09-07T00:00:00.000-00:00\"}} {:job/name \"job3\", :job/executions ({:db/id 17592186045453, :job-execution/create-time #inst \"2016-09-01T00:00:00.000-00:00\", :job-execution/start-time #inst \"2016-09-08T00:00:00.000-00:00\", :job-execution/end-time #inst \"2016-09-10T00:00:00.000-00:00\", :job-execution/exit-status COMPLETED, :job-execution/batch-status {:db/ident :batch-status/completed}}), :job/latest-execution {:db/id 17592186045453, :job-execution/create-time #inst \"2016-09-01T00:00:00.000-00:00\", :job-execution/start-time #inst \"2016-09-08T00:00:00.000-00:00\", :job-execution/end-time #inst \"2016-09-10T00:00:00.000-00:00\", :job-execution/exit-status COMPLETED, :job-execution/batch-status {:db/ident :batch-status/completed}}, :job/next-execution {:job-execution/start-time #inst \"2016-09-09T00:00:00.000-00:00\"}})"))]
         (is (= "job2" (-> res (nth 2) :job/name)))
         (is (= "job1" (-> res second :job/name)))
-        (is (= "job3" (-> res first :job/name)))
-        ))
+        (is (= "job3" (-> res first :job/name)))))
     (testing "multiple-query"
-      (let [res (jobs/find-all-convert-into-retval-format (:jobs system) "default" "" "0" "20"  "execution" "name:desc,last-execution-status:asc")]
-        (is (= "job3" (get-in res [:results 0 :job/name])))
-        (is (= "job2" (get-in res [:results 1 :job/name])))
-        (is (= "job1" (get-in res [:results 2 :job/name]))))
-      (let [res (jobs/find-all-convert-into-retval-format (:jobs system) "default" "" "0" "20"  "execution" "last-execution-status:desc,name:desc")]
-        (is (= 3 (:hits res)))
-        (is (= "job3" (get-in res [:results 2 :job/name])))
-        (is (= "job2" (get-in res [:results 1 :job/name])))
-        (is (= "job1" (get-in res [:results 0 :job/name])))))
+      (let [res (->> (jobs/find-all (:jobs system) "default" "")
+                     (jobs/include-job-attrs (:job system) #{:execution})
+                     (jobs/sort-by-map [[:name :desc]
+                                        [:last-execution-status :asc]]))]
+        (is (= (list "job3" "job2" "job1")
+               (map :job/name res))))
+      (let [res (->> (jobs/find-all (:jobs system) "default" "")
+                     (jobs/include-job-attrs (:job system) #{:execution})
+                     (jobs/sort-by-map [[:last-execution-status :desc]
+                                        [:name :desc]]))]
+        (is (= 3 (count res)))
+        (is (= (list "job1" "job2" "job3")
+               (map :job/name res)))))
     (handler {:request-method :post
               :content-type "application/edn"
               :body (pr-str {:job/name "job4"})})
-    (let [job-id (get-in (jobs/find-all (:jobs system) "default" "job4") [:results 0 :db/id])
+    (let [job-id (->> (jobs/find-all (:jobs system) "default" "job4")
+                      first
+                      :db/id)
           create-time (.toDate (f/parse (:date f/formatters) "2016-09-01"))
           start-time (.toDate (f/parse (:date f/formatters) "2016-09-8"))
           end-time (.toDate (f/parse (:date f/formatters) "2016-09-10"))
@@ -315,23 +319,20 @@
                         :job-execution/create-time create-time
                         :job-execution/batch-status batch-status}))
     (testing "multiple-query-sort-by-second-key"
-      (let [res (jobs/find-all-convert-into-retval-format (:jobs system) "default" "" "0" "20"  "execution" "last-execution-status:asc,name:asc")]
-        (is (= 4 (:hits res)))
-        (is (= "job3" (get-in res [:results 0 :job/name])))
-        (is (= "job4" (get-in res [:results 1 :job/name])))
-        (is (= "job2" (get-in res [:results 2 :job/name])))
-        (is (= "job1" (get-in res [:results 3 :job/name])))
-        )
-      (let [res (jobs/find-all-convert-into-retval-format (:jobs system) "default" "" "0" "20"  "execution" "last-execution-status:asc,name:desc")]
-        (is (= 4 (:hits res)))
-        (is (= "job4" (get-in res [:results 0 :job/name])))
-        (is (= "job3" (get-in res [:results 1 :job/name])))
-        (is (= "job2" (get-in res [:results 2 :job/name])))
-        (is (= "job1" (get-in res [:results 3 :job/name])))
-        ))))
-
-=======
->>>>>>> ab4529ed
+      (let [res (->> (jobs/find-all (:jobs system) "default" "")
+                     (jobs/include-job-attrs (:jobs system) #{:execution})
+                     (jobs/sort-by-map [[:last-execution-status :asc]
+                                   [:name :asc]])) ]
+        (is (= 4 (count res)))
+        (is (= (list "job3" "job4" "job2" "job1")
+               (map :job/name res))))
+      (let [res (->> (jobs/find-all (:jobs system) "default" "")
+                     (jobs/include-job-attrs (:job system) #{:execution})
+                     (jobs/sort-by-map [[:last-execution-status :asc]
+                                        [:name :desc]]))]
+        (is (= 4 (count res)))
+        (is (= (list "job4" "job3" "job2" "job1")
+               (map :job/name res)))))))
 
 (deftest parse-query
   (testing "parse-query"
