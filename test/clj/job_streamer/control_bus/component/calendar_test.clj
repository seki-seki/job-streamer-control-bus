(ns job-streamer.control-bus.component.calendar-test
  (:require (job-streamer.control-bus.component [calendar :as calendar]
                                                [jobs :as jobs]
                                                [scheduler :as scheduler]
                                                [apps :as apps]
                                                [datomic :refer [datomic-component] :as d]
                                                [migration :refer [migration-component]])
            (job-streamer.control-bus [system :as system]
                                      [model :as model]
                                      [config :as config])
            [com.stuartsierra.component :as component]
            [meta-merge.core :refer [meta-merge]]
            [clojure.test :refer :all]
            [clojure.pprint :refer :all]
            [clojure.edn :as edn]
            [clj-time.format :as f])
  (:import [org.joda.time DateTime]))

(def test-config
  {:datomic {:recreate? true
             :uri "datomic:mem://test"}})

(def config
  (meta-merge config/defaults
              config/environ
              test-config))

(defn new-system [config]
  (-> (component/system-map
       :apps    (apps/apps-component (:apps config))
       :calendar    (calendar/calendar-component (:calendar config))
       :scheduler (scheduler/scheduler-component (:scheduler config))
       :datomic (datomic-component   (:datomic config))
       :migration (migration-component {:dbschema model/dbschema}))
      (component/system-using
       {:calendar [:datomic :migration :scheduler]
        :scheduler [:datomic]
        :apps [:datomic]
        :migration [:datomic]})
      (component/start-system)))

(defn create-app [system]
  (let [handler (-> (apps/list-resource (:apps system)))
        request {:request-method :post
                 :content-type "application/edn"
                 :body (pr-str {:application/name "default"
                                :application/description "default application"
                                :application/classpaths []})}]
    (handler request)))

(deftest list-resource
  (let [system (new-system config)
        handler (-> (calendar/list-resource (:calendar system)))]
    (create-app system)
    (testing "no calendars"
      (let [request {:request-method :get}]
        (is (= [] (-> (handler request) :body edn/read-string)))))
    (testing "name is required"
      (let [request {:request-method :post
                     :content-type "application/edn"
                     :body (pr-str {:calendar/name ""})}]
        (is (= 400 (-> (handler request) :status) ))))
    (testing "create calendars"
      (let [request {:request-method :post
                     :content-type "application/edn"
                     :body (pr-str {:calendar/name "cal"
                                    :calendar/weekly-holiday [true false false false false false true]
                                    :calendar/holidays []
                                    :calendar/day-start "02:00"})}]
        (is (= 201 (-> (handler request) :status)))))
    (testing "get one calendar"
      (let [request {:request-method :get}
            res (-> (handler request) :body edn/read-string)]
        (is (= 1 (count res)))
<<<<<<< HEAD
        (is (= "cal" (-> res first :calendar/name)))))
    (testing "calendar can cleate if name contains emoji"
      (let [request {:request-method :post
                     :content-type "application/edn"
                     :body (pr-str {:calendar/name "⏰"
                                    :calendar/weekly-holiday [true false false false false false true]
                                    :calendar/holidays []})}]
        (is (= 201 (-> (handler request) :status)))))
    (testing "get two calendar"
      (let [request {:request-method :get}
            res (-> (handler request) :body edn/read-string)]
        (is (= 2 (count res)))
        (is (= "cal" (-> res first :calendar/name)))))))
=======
        (is (= "cal" (-> res first :calendar/name)))
        (is (= "02:00" (-> res first :calendar/day-start)))))))
>>>>>>> 4539d85e

(deftest download-list-resource
  (let [system (new-system config)
        handler (-> (-> (calendar/list-resource (:calendar system) :download? true)))]
    (testing "export a calendar"
      (let [request {:request-method :post
                     :content-type "application/edn"
                     :body (pr-str {:calendar/name "cal1"
                                    :calendar/weekly-holiday [true false false false false false true]
                                    :calendar/holidays [(.toDate (f/parse (:date f/formatters) "2016-09-01"))]
                                    :calendar/day-start "02:00"})}]
        (is (= 201 (-> ((-> (calendar/list-resource (:calendar system))) request) :status))))
      (let [request {:request-method :get}
            response (handler request)]
        (is (= "cal1" (-> response :body read-string first :calendar/name)))
        (is (= "application/force-download; charset=utf-8"  ((:headers response) "Content-Type")))
        (is (= "attachment; filename=\"cals.edn\""  ((:headers response) "Content-disposition")))))
    (testing "before export and after import are same"
      (let [request {:request-method :post
                     :content-type "application/edn"
                     :body (pr-str {:calendar/name "cal2"
                                    :calendar/weekly-holiday [true false false false false false true]
                                    :calendar/holidays []})}]
        (is (= 201 (-> ((-> (calendar/list-resource (:calendar system))) request) :status))))
      (let [request {:request-method :get}
            before-response (handler request)
            delete-request{:request-method :delete}]
        ((-> (calendar/entry-resource (:calendar system) "cal1")) delete-request)
        ((-> (calendar/entry-resource (:calendar system) "cal2")) delete-request)
        (for [cal (:body before-response)]
          ((-> (calendar/list-resource (:calendar system)))
           {:request-method :post
            :content-type "application/edn"
            :body cal}))
        (is before-response (handler request))))))

(deftest parse-sort-order
  (testing "parse-query-name-asc"
    (let [result (calendar/parse-sort-order "name:asc")]
      (is (= :asc (:name result)))))
  (testing "parse-query-name-desc"
    (let [result (calendar/parse-sort-order "name:asc")]
      (is (= :asc (:name result))))))

(deftest sort-by-map
  (testing "sort-by-map"
    (let [res (calendar/sort-by-map
                {:name :asc}
                (read-string "({:calendar/name \"calendar1\"},{:calendar/name \"calendar2\"},{:calendar/name \"calendar3\"})"))]
      (is (= "calendar1" (-> res first :calendar/name)))
      (is (= "calendar2" (-> res second :calendar/name)))
      (is (= "calendar3" (-> res (nth 2) :calendar/name))))
    (let [res (calendar/sort-by-map
                {:name :desc}
                (read-string "({:calendar/name \"calendar1\"},{:calendar/name \"calendar2\"},{:calendar/name \"calendar3\"})"))]

      (is (= "calendar1" (-> res (nth 2) :calendar/name)))
      (is (= "calendar2" (-> res second :calendar/name)))
      (is (= "calendar3" (-> res first :calendar/name))))))<|MERGE_RESOLUTION|>--- conflicted
+++ resolved
@@ -72,7 +72,6 @@
       (let [request {:request-method :get}
             res (-> (handler request) :body edn/read-string)]
         (is (= 1 (count res)))
-<<<<<<< HEAD
         (is (= "cal" (-> res first :calendar/name)))))
     (testing "calendar can cleate if name contains emoji"
       (let [request {:request-method :post
@@ -85,11 +84,8 @@
       (let [request {:request-method :get}
             res (-> (handler request) :body edn/read-string)]
         (is (= 2 (count res)))
-        (is (= "cal" (-> res first :calendar/name)))))))
-=======
         (is (= "cal" (-> res first :calendar/name)))
         (is (= "02:00" (-> res first :calendar/day-start)))))))
->>>>>>> 4539d85e
 
 (deftest download-list-resource
   (let [system (new-system config)
