(defproject net.unit8.jobstreamer/job-streamer-control-bus (clojure.string/trim-newline (slurp "VERSION"))
  :dependencies [[org.clojure/clojure "1.8.0"]
                 [com.stuartsierra/component "0.3.1"]
                 [duct "0.7.0"]
                 [meta-merge "1.0.0"]

                 [org.clojure/tools.logging "0.3.1"]
                 [org.clojure/core.async "0.2.374"]
                 [javax/javaee-api "7.0"]
                 [environ "1.0.3"]
                 [bouncer "1.0.0" :exclusions [org.clojure/clojurescript]]
                 [net.unit8.wscl/websocket-classloader "0.2.1"]
                 [net.unit8.logback/logback-websocket-appender "0.1.0"]
                 [io.undertow/undertow-websockets-jsr "1.3.22.Final"]
                 [com.datomic/datomic-free "0.9.5394" :exclusions [org.slf4j/slf4j-api org.slf4j/slf4j-nop
                                                                   com.amazonaws/aws-java-sdk]]
                 [org.jsoup/jsoup "1.10.2"]
                 [org.clojure/data.json "0.2.6"]
                 [datomic-schema "1.3.0"]
                 [liberator "0.14.1"]
                 [compojure "1.5.1"]
                 [ring/ring-defaults "0.2.1" :exclusions [javax.servlet/servlet-api]]
                 [ring "1.5.0" :exclusions [ring/ring-jetty-adapter]]
                 [http-kit "2.1.19"]
                 [ch.qos.logback/logback-classic "1.1.7"]
                 [org.jboss.weld.se/weld-se "2.2.7.Final"]
                 [net.unit8.weld/weld-prescan "0.1.0"]

                 ;; for Scheduler
                 [org.quartz-scheduler/quartz "2.2.3"]

                 ;; for monitoring agents
                 [org.rrd4j/rrd4j "2.2.1"]
                 [buddy "1.2.0"]]

  :source-paths ["src/clj"]
  :test-paths   ["test/clj"]
  :java-source-paths ["src/java"]
  :javac-options ["-target" "1.7" "-source" "1.7" "-Xlint:-options"]
  :prep-tasks [["javac"] ["compile"]]

  :plugins [[lein-ring "0.9.7"]
            [lein-junit "1.1.8"]
            [lein-libdir "0.1.1"]]
  :libdir-path "lib"
  :main ^:skip-aot job-streamer.control-bus.main

  :pom-plugins [[org.apache.maven.plugins/maven-assembly-plugin "2.5.5"
                 {:configuration [:descriptors [:descriptor "src/assembly/dist.xml"]]}]
                [org.apache.maven.plugins/maven-compiler-plugin "3.3"
                 {:configuration ([:source "1.7"] [:target "1.7"]) }]]

  :profiles
  {:dev  [:project/dev  :profiles/dev :project/test :profiles/test]
   :test [:project/test :profiles/test]
   :uberjar {:aot :all}
   :profiles/dev  {}
   :profiles/test {}
   :project/dev   {:dependencies [[duct/generate "0.7.0"]
                                  [reloaded.repl "0.2.2"]
                                  [org.clojure/tools.namespace "0.2.11"]
                                  [org.clojure/tools.nrepl "0.2.12"]
                                  [com.gearswithingears/shrubbery "0.3.1"]
                                  [eftest "0.1.1"]
                                  [kerodon "0.8.0"]]
                   :source-paths ["dev"]
                   :resource-paths ["dev-resources"]
                   :repl-options {:init-ns user}
<<<<<<< HEAD
                   :env {:port "45102"
                         :access-control-allow-origin "http://localhost:3000"}}
   :project/test {:resource-paths ["test/resources"]
                  :dependencies [[junit "4.12"]
                                [org.mockito/mockito-all "1.10.19"]
                                [org.powermock/powermock-api-mockito "1.6.4"]
                                [org.powermock/powermock-module-junit4 "1.6.4"]]}})
=======
                   :env {:port "45102"}}
   :project/test {:dependencies [[junit "4.12"]
                                 [org.mockito/mockito-all "1.10.19"]
                                 [org.powermock/powermock-api-mockito "1.6.4"]
                                 [org.powermock/powermock-module-junit4 "1.6.4"]]
                  :test-paths ["test/clj" "test/java"]
                  :resource-paths ["dev-resources"]}})
>>>>>>> 2787ae41
<|MERGE_RESOLUTION|>--- conflicted
+++ resolved
@@ -66,20 +66,11 @@
                    :source-paths ["dev"]
                    :resource-paths ["dev-resources"]
                    :repl-options {:init-ns user}
-<<<<<<< HEAD
                    :env {:port "45102"
                          :access-control-allow-origin "http://localhost:3000"}}
-   :project/test {:resource-paths ["test/resources"]
-                  :dependencies [[junit "4.12"]
-                                [org.mockito/mockito-all "1.10.19"]
-                                [org.powermock/powermock-api-mockito "1.6.4"]
-                                [org.powermock/powermock-module-junit4 "1.6.4"]]}})
-=======
-                   :env {:port "45102"}}
    :project/test {:dependencies [[junit "4.12"]
                                  [org.mockito/mockito-all "1.10.19"]
                                  [org.powermock/powermock-api-mockito "1.6.4"]
                                  [org.powermock/powermock-module-junit4 "1.6.4"]]
                   :test-paths ["test/clj" "test/java"]
-                  :resource-paths ["dev-resources"]}})
->>>>>>> 2787ae41
+                  :resource-paths ["test/resources"]}})